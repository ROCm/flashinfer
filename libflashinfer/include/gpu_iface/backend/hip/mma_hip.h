--- conflicted
+++ resolved
@@ -68,12 +68,6 @@
 
   // === ROUND 3: Exchange with neighbor again (XOR with 1) ===
   // T0 <-> T1, T2 <-> T3 exchange remaining parts
-<<<<<<< HEAD
-
-  regid = 1 - regid;
-  exchanged_val = __shfl_xor(R[regid], 0x1);
-  R[regid] = (R[regid] & keep_mask) | ((exchanged_val >> right_shift_amount) << left_shift_amount);
-=======
 
   regid = 1 - regid;
   exchanged_val = __shfl_xor(R[regid], 0x1);
@@ -115,7 +109,6 @@
   // Exchange both registers with the partner thread
   R[0] = __shfl_xor(R[0], xor_mask, 64);
   R[1] = __shfl_xor(R[1], xor_mask, 64);
->>>>>>> fb4cd49e
 }
 
 // Single unified load function for all fragment types
@@ -179,17 +172,10 @@
 /// T2 : c g k o
 /// T3 : d h l p
 template <typename T>
-<<<<<<< HEAD
-__device__ __forceinline__ void load_fragment_4x4_half_registers(uint32_t* R, const T* smem_ptr) {
-  static_assert(std::is_same_v<T, __half>, "Only half type is supported");
-  load_fragment(R, smem_ptr);
-  transpose_4x4_half_registers(R);
-=======
 __device__ __forceinline__ void load_quad_transposed_fragment(uint32_t* R, const T* smem_ptr) {
   static_assert(std::is_same_v<T, __half>, "Only half type is supported");
   load_fragment(R, smem_ptr);
   transpose_intra_quad_fragments(R);
->>>>>>> fb4cd49e
 }
 
 // TODO: Verify correct matrix multiplication order for rowsum on CDNA3
@@ -205,11 +191,7 @@
 template <typename DType>
 __device__ __forceinline__ void m16k16_rowsum_f16f16f32(float* d, DType* s_frag) {
   static_assert(sizeof(DType) == 2, "DType must be 16-bit type");
-<<<<<<< HEAD
-  transpose_4x4_half_registers(reinterpret_cast<uint32_t*>(s_frag));
-=======
   transpose_intra_quad_fragments(reinterpret_cast<uint32_t*>(s_frag));
->>>>>>> fb4cd49e
   f16x4 a = reinterpret_cast<const f16x4*>(s_frag)[0];
   f16x4 b = {f16(1.0f), f16(1.0f), f16(1.0f), f16(1.0f)};
   f32x4 c = {d[0], d[1], d[2], d[3]};
