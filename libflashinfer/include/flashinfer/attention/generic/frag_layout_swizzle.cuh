// SPDX - FileCopyrightText : 2023-2035 FlashInfer team.
// SPDX - FileCopyrightText : 2025 Advanced Micro Devices, Inc.
//
// SPDX - License - Identifier : Apache 2.0

#ifndef FLASHINFER_FRAG_LAYOUT_SWIZZLE_CUH_
#define FLASHINFER_FRAG_LAYOUT_SWIZZLE_CUH_

#include <cstdint>

<<<<<<< HEAD
// Define platform-specific full mask for warp/wavefront operations
#if defined(PLATFORM_CUDA_DEVICE)
constexpr uint32_t WARP_FULL_MASK = 0xffffffff; // 32-bit mask for CUDA
#elif defined(PLATFORM_HIP_DEVICE)
constexpr uint64_t WARP_FULL_MASK =
    0xffffffffffffffffULL; // 64-bit mask for HIP
#endif

__device__ __forceinline__ uint32_t frag_layout_swizzle_16b_to_8b(uint32_t x)
{
    uint32_t tmp = __shfl_xor_sync(WARP_FULL_MASK, x, 0x1);
    x = __byte_perm(x, tmp, ((threadIdx.x & 0x1) == 0) ? 0x5410 : 0x3276);
    tmp = __shfl_xor_sync(WARP_FULL_MASK, x, 0x2);
    x = __byte_perm(x, tmp, ((threadIdx.x & 0x2) == 0) ? 0x5410 : 0x3276);
    return x;
}

__device__ __forceinline__ uint32_t
frag_layout_swizzle_16b_to_8b_trans(uint32_t x)
{
    uint32_t tmp = __shfl_xor_sync(WARP_FULL_MASK, x, 0x4);
    x = __byte_perm(x, tmp, ((threadIdx.x & 0x4) == 0) ? 0x6420 : 0x3175);
    tmp = __shfl_xor_sync(WARP_FULL_MASK, x, 0x8);
    x = __byte_perm(x, tmp, ((threadIdx.x & 0x8) == 0) ? 0x5410 : 0x3276);
    tmp = __shfl_xor_sync(WARP_FULL_MASK, x, 0x10);
    x = __byte_perm(x, tmp, ((threadIdx.x & 0x10) == 0) ? 0x5410 : 0x3276);
    return x;
=======
#include "gpu_iface/platform.hpp"

__device__ __forceinline__ uint32_t frag_layout_swizzle_16b_to_8b(uint32_t x) {
  uint32_t tmp = __shfl_xor_sync(0xffffffff, x, 0x1);
  x = __byte_perm(x, tmp, ((threadIdx.x & 0x1) == 0) ? 0x5410 : 0x3276);
  tmp = __shfl_xor_sync(0xffffffff, x, 0x2);
  x = __byte_perm(x, tmp, ((threadIdx.x & 0x2) == 0) ? 0x5410 : 0x3276);
  return x;
}

__device__ __forceinline__ uint32_t frag_layout_swizzle_16b_to_8b_trans(uint32_t x) {
  uint32_t tmp = __shfl_xor_sync(0xffffffff, x, 0x4);
  x = __byte_perm(x, tmp, ((threadIdx.x & 0x4) == 0) ? 0x6420 : 0x3175);
  tmp = __shfl_xor_sync(0xffffffff, x, 0x8);
  x = __byte_perm(x, tmp, ((threadIdx.x & 0x8) == 0) ? 0x5410 : 0x3276);
  tmp = __shfl_xor_sync(0xffffffff, x, 0x10);
  x = __byte_perm(x, tmp, ((threadIdx.x & 0x10) == 0) ? 0x5410 : 0x3276);
  return x;
>>>>>>> f3cdd137
}

#endif  // FLASHINFER_FRAG_LAYOUT_SWIZZLE_CUH_<|MERGE_RESOLUTION|>--- conflicted
+++ resolved
@@ -8,35 +8,6 @@
 
 #include <cstdint>
 
-<<<<<<< HEAD
-// Define platform-specific full mask for warp/wavefront operations
-#if defined(PLATFORM_CUDA_DEVICE)
-constexpr uint32_t WARP_FULL_MASK = 0xffffffff; // 32-bit mask for CUDA
-#elif defined(PLATFORM_HIP_DEVICE)
-constexpr uint64_t WARP_FULL_MASK =
-    0xffffffffffffffffULL; // 64-bit mask for HIP
-#endif
-
-__device__ __forceinline__ uint32_t frag_layout_swizzle_16b_to_8b(uint32_t x)
-{
-    uint32_t tmp = __shfl_xor_sync(WARP_FULL_MASK, x, 0x1);
-    x = __byte_perm(x, tmp, ((threadIdx.x & 0x1) == 0) ? 0x5410 : 0x3276);
-    tmp = __shfl_xor_sync(WARP_FULL_MASK, x, 0x2);
-    x = __byte_perm(x, tmp, ((threadIdx.x & 0x2) == 0) ? 0x5410 : 0x3276);
-    return x;
-}
-
-__device__ __forceinline__ uint32_t
-frag_layout_swizzle_16b_to_8b_trans(uint32_t x)
-{
-    uint32_t tmp = __shfl_xor_sync(WARP_FULL_MASK, x, 0x4);
-    x = __byte_perm(x, tmp, ((threadIdx.x & 0x4) == 0) ? 0x6420 : 0x3175);
-    tmp = __shfl_xor_sync(WARP_FULL_MASK, x, 0x8);
-    x = __byte_perm(x, tmp, ((threadIdx.x & 0x8) == 0) ? 0x5410 : 0x3276);
-    tmp = __shfl_xor_sync(WARP_FULL_MASK, x, 0x10);
-    x = __byte_perm(x, tmp, ((threadIdx.x & 0x10) == 0) ? 0x5410 : 0x3276);
-    return x;
-=======
 #include "gpu_iface/platform.hpp"
 
 __device__ __forceinline__ uint32_t frag_layout_swizzle_16b_to_8b(uint32_t x) {
@@ -55,7 +26,6 @@
   tmp = __shfl_xor_sync(0xffffffff, x, 0x10);
   x = __byte_perm(x, tmp, ((threadIdx.x & 0x10) == 0) ? 0x5410 : 0x3276);
   return x;
->>>>>>> f3cdd137
 }
 
 #endif  // FLASHINFER_FRAG_LAYOUT_SWIZZLE_CUH_