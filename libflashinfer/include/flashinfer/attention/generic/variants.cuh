--- conflicted
+++ resolved
@@ -59,31 +59,6 @@
     }
   }
 
-<<<<<<< HEAD
-    REGISTER_LOGITS_TRANSFORM(
-        params,
-        logits,
-        batch_idx,
-        qo_idx,
-        kv_idx,
-        qo_head_idx,
-        kv_head_idx,
-        {
-            if constexpr (use_alibi) {
-                logits = logits * params.sm_scale +
-                         params.maybe_alibi_slopes[qo_head_idx] *
-                             float(int(kv_idx) - int(qo_idx));
-            }
-            if constexpr (use_logits_soft_cap) {
-#if Debug
-                logits = float(logits * soft_cap_pre_tanh_scale);
-#else
-                logits = float(gpu_iface::math::tanh(logits * soft_cap_pre_tanh_scale));
-#endif
-            }
-            return logits;
-        })
-=======
   REGISTER_LOGITS_TRANSFORM(params, logits, batch_idx, qo_idx, kv_idx, qo_head_idx, kv_head_idx, {
     if constexpr (use_alibi) {
       logits = logits * params.sm_scale +
@@ -94,7 +69,6 @@
     }
     return logits;
   })
->>>>>>> f3cdd137
 
   REGISTER_LOGITS_MASK(params, batch_idx, qo_idx, kv_idx, qo_head_idx, kv_head_idx, {
     bool mask = true;
