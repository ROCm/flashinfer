// SPDX - FileCopyrightText : 2023-2025 FlashInfer team.
// SPDX - FileCopyrightText : 2025 Advanced Micro Devices, Inc.
//
// SPDX - License - Identifier : Apache - 2.0

#pragma once

#include <vector>

#include "gpu_iface/dispatch.cuh"
#include "gpu_iface/exception.h"
#include "gpu_iface/fastdiv.cuh"
#include "gpu_iface/gpu_runtime_compat.hpp"
#include "gpu_iface/layout.cuh"
#include "gpu_iface/utils.cuh"
#include "gpu_iface/vec_dtypes.hpp"

namespace flashinfer {
using namespace gpu_iface::vec_dtypes;
/*!
 * \brief Paged key-value cache
 * \tparam layout The layout of last 3 dimensions in KV-Cache.
 * \tparam DType The data type of the key-value cache
 * \tparam IdType The index data type of the kv-cache
 */
template <typename DType, typename IdType>
struct paged_kv_t {
  uint_fastdiv page_size;
  uint32_t num_heads;
  uint32_t head_dim;
  uint32_t batch_size;
  uint32_t stride_page;
  uint32_t stride_n;
  uint32_t stride_h;

  // Internal layout:
  // [max_num_pages, num_heads, page_size, head_dim] if layout == HND
  // [max_num_pages, page_size, num_heads, head_dim] if layout == NHD
  DType* k_data;
  DType* v_data;
  IdType* indices;

  // [batch_size + 1] The page indptr array, with the first element 0, the
  // last element nnz_pages
  IdType* indptr;
  // [batch_size] The offset of the last page for each request in the batch
  IdType* last_page_len;
  // [batch_size] The start position of each request in the batch.
  IdType* rope_pos_offset;

  /*!
   * \brief Construct an empty paged key-value cache
   */
  __host__ __device__ __forceinline__ paged_kv_t()
      : num_heads(0),
        page_size(),
        head_dim(0),
        batch_size(0),
        stride_page(0),
        stride_n(0),
        stride_h(0),
        k_data(nullptr),
        v_data(nullptr),
        indices(nullptr),
        indptr(nullptr),
        last_page_len(nullptr),
        rope_pos_offset(nullptr) {}

  /*!
   * \brief Construct a paged key-value cache
   * \param num_heads The number of heads
   * \param page_size The size of each page
   * \param head_dim The dimension of each head
   * \param batch_size The batch size
   * \param layout The layout of last 3 dimensions in KV-Cache.
   * \param k_data The start pointer of key cache, k_cache should be
   * contiguous
   * \param v_data The start pointer of value cache, v_cache should be
   * contiguous
   * \param indices The page indices array
   * \param indptr The page indptr array
   * \param last_page_len The offset of the last page for each request in the
   * batch
   * \param rope_pos_offset The start position of each request in the batch.
   */
  __host__ __forceinline__ paged_kv_t(uint32_t num_heads, uint32_t page_size, uint32_t head_dim,
                                      uint32_t batch_size, QKVLayout layout, DType* k_data,
                                      DType* v_data, IdType* indices, IdType* indptr,
                                      IdType* last_page_len, IdType* rope_pos_offset = nullptr)
      : num_heads(num_heads),
        page_size(page_size),
        head_dim(head_dim),
        batch_size(batch_size),
        indices(indices),
        indptr(indptr),
        last_page_len(last_page_len),
        rope_pos_offset(rope_pos_offset) {
    stride_page = num_heads * page_size * head_dim;
    this->k_data = k_data;
    this->v_data = v_data;
    stride_n = layout == QKVLayout::kHND ? head_dim : num_heads * head_dim;
    stride_h = layout == QKVLayout::kHND ? page_size * head_dim : head_dim;
  }

  /*!
   * \brief Construct a paged key-value cache with custom kv-cache strides
   * \param num_heads The number of heads
   * \param page_size The size of each page
   * \param head_dim The dimension of each head
   * \param batch_size The batch size
   * \param layout The layout of last 3 dimensions in KV-Cache.
   * \param k_data The start pointer of key cache, k_cache doesn't have to be
   * contiguous
   * \param v_data The start pointer of value cache, v_cache doesn't have to
   * be contiguous
   * \param kv_strides custom strides of each dimensions of k_data and v_data
   * \param indices The page indices array
   * \param indptr The page indptr array
   * \param last_page_len The offset of the last page for each request in the
   * batch
   * \param rope_pos_offset The start position of each request in the batch.
   */
  __host__ __forceinline__ paged_kv_t(uint32_t num_heads, uint32_t page_size, uint32_t head_dim,
                                      uint32_t batch_size, QKVLayout layout, DType* k_data,
                                      DType* v_data, const int64_t* kv_strides, IdType* indices,
                                      IdType* indptr, IdType* last_page_len,
                                      IdType* rope_pos_offset = nullptr)
      : num_heads(num_heads),
        page_size(page_size),
        head_dim(head_dim),
        batch_size(batch_size),
        indices(indices),
        indptr(indptr),
        last_page_len(last_page_len),
        rope_pos_offset(rope_pos_offset) {
    stride_page = kv_strides[0];
    this->k_data = k_data;
    this->v_data = v_data;
    stride_n = layout == QKVLayout::kHND ? kv_strides[2] : kv_strides[1];
    stride_h = layout == QKVLayout::kHND ? kv_strides[1] : kv_strides[2];
  }

  __host__ __device__ __forceinline__ uint32_t get_length(uint32_t batch_idx) const {
    if (indptr[batch_idx + 1] == indptr[batch_idx]) {
      return 0;
    }
    return (indptr[batch_idx + 1] - indptr[batch_idx] - 1) * page_size + last_page_len[batch_idx];
  }

  /*!
   * \brief Compute the offset of element in the allocated buffer.
   * \param page_idx The page index
   * \param head_idx The head index
   * \param entry_idx The page entry index
   * \param feat_idx The feature index
   */
  __host__ __device__ __forceinline__ size_t get_elem_offset(size_t page_idx, size_t head_idx,
                                                             size_t entry_idx,
                                                             size_t feat_idx) const {
    return page_idx * stride_page + head_idx * stride_h + entry_idx * stride_n + feat_idx;
  }

  /*!
   * \brief Compute the offset of element inside the page.
   * \param head_idx The head index
   * \param entry_idx The page entry index
   * \param feat_idx The feature index
   */
  __host__ __device__ __forceinline__ size_t get_elem_offset_in_page(size_t head_idx,
                                                                     size_t entry_idx,
                                                                     size_t feat_idx) const {
    return head_idx * stride_h + entry_idx * stride_n + feat_idx;
  }

  __device__ __forceinline__ DType* get_k_ptr(IdType page_iter, uint32_t head_idx,
                                              uint32_t entry_idx, uint32_t feat_idx) const {
    return k_data + get_elem_offset(__ldg(indices + page_iter), head_idx, entry_idx, feat_idx);
  }

  __device__ __forceinline__ size_t protective_get_kv_offset(IdType page_iter, uint32_t head_idx,
                                                             uint32_t entry_idx, uint32_t feat_idx,
                                                             IdType last_indptr) const {
    if (page_iter < last_indptr) {
      return get_elem_offset(__ldg(indices + page_iter), head_idx, entry_idx, feat_idx);
    } else {
      return 0;
    }
  }

  __device__ __forceinline__ DType* protective_get_k_ptr(IdType page_iter, uint32_t head_idx,
                                                         uint32_t entry_idx, uint32_t feat_idx,
                                                         IdType last_indptr) const {
    return k_data + protective_get_kv_offset(page_iter, head_idx, entry_idx, feat_idx, last_indptr);
  }

  __device__ __forceinline__ DType* get_v_ptr(IdType page_iter, uint32_t head_idx,
                                              uint32_t entry_idx, uint32_t feat_idx) const {
    return v_data + get_elem_offset(__ldg(indices + page_iter), head_idx, entry_idx, feat_idx);
  }

  __device__ __forceinline__ DType* protective_get_v_ptr(IdType page_iter, uint32_t head_idx,
                                                         uint32_t entry_idx, uint32_t feat_idx,
                                                         IdType last_indptr) const {
    return v_data + protective_get_kv_offset(page_iter, head_idx, entry_idx, feat_idx, last_indptr);
  }
};

/*!
 * \brief Kernel to append new keys/values to the paged key-value cache in
 * the decode phase
 * \tparam head_dim The dimension of each head
 * \tparam vec_size The vector size used in the kernel
 * \tparam DType The data type of the key-value cache
 * \tparam IdType The index data type of the kv-cache
 * \param paged_kv The paged key-value cache
 * \param key The key to be appended
 * \param value The value to be appended
 */
template <uint32_t head_dim, uint32_t vec_size, typename DType, typename IdType>
__global__ void AppendPagedKVCacheDecodeKernel(paged_kv_t<DType, IdType> paged_kv,
                                               DType* __restrict__ key, DType* __restrict__ value) {
  uint32_t tx = threadIdx.x, ty = threadIdx.y;
  uint32_t num_heads = paged_kv.num_heads;
  uint32_t batch_idx = blockIdx.x;
  uint32_t head_idx = ty;

  uint32_t seq_len =
      (paged_kv.indptr[batch_idx + 1] - paged_kv.indptr[batch_idx] - 1) * paged_kv.page_size +
      paged_kv.last_page_len[batch_idx];

  uint32_t page_iter = paged_kv.indptr[batch_idx] + (seq_len - 1) / paged_kv.page_size;
  uint32_t entry_idx = (seq_len - 1) % paged_kv.page_size;

  DType* k_ptr = paged_kv.get_k_ptr(page_iter, head_idx, entry_idx, tx * vec_size);
  DType* v_ptr = paged_kv.get_v_ptr(page_iter, head_idx, entry_idx, tx * vec_size);
  vec_t<DType, vec_size>::memcpy(
      k_ptr, key + (batch_idx * num_heads + head_idx) * head_dim + tx * vec_size);

  vec_t<DType, vec_size>::memcpy(
      v_ptr, value + (batch_idx * num_heads + head_idx) * head_dim + tx * vec_size);
}

/*!
 * \brief kernel to append new keys/values to the paged key-value cache in
 * the prefill phase
 * \tparam head_dim The dimension of each head
 * \tparam vec_size The vector size used in the kernel
 * \tparam DType The data type of the key-value cache
 * \tparam IdType The index data type of the kv-cache
 * \param paged_kv The paged key-value cache
 * \param key The key to be appended
 * \param value The value to be appended
 * \param batch_indices The batch indices of elements to be appended
 * \param positions The positions of elements to be appended
 */
template <uint32_t head_dim, uint32_t vec_size, typename DType, typename IdType>
__global__ void AppendPagedKVCacheKernel(paged_kv_t<DType, IdType> paged_kv,
<<<<<<< HEAD
                                         DType *__restrict__ append_key,
                                         DType *__restrict__ append_value,
                                         IdType *__restrict__ batch_indices,
                                         IdType *__restrict__ positions,
                                         uint32_t nnz,
                                         size_t append_k_stride_n,
                                         size_t append_k_stride_h,
                                         size_t append_v_stride_n,
                                         size_t append_v_stride_h)
{
    uint32_t tx = threadIdx.x, ty = threadIdx.y;
    uint32_t head_idx = ty;
    uint32_t cta_id = blockIdx.x;
    uint32_t num_ctas = gridDim.x;
=======
                                         DType* __restrict__ append_key,
                                         DType* __restrict__ append_value,
                                         IdType* __restrict__ batch_indices,
                                         IdType* __restrict__ positions, uint32_t nnz,
                                         size_t append_k_stride_n, size_t append_k_stride_h,
                                         size_t append_v_stride_n, size_t append_v_stride_h) {
  uint32_t tx = threadIdx.x, ty = threadIdx.y;
  uint32_t num_heads = paged_kv.num_heads;
  uint32_t head_idx = ty;
  uint32_t cta_id = blockIdx.x;
  uint32_t num_ctas = gridDim.x;
>>>>>>> f3cdd137

#pragma unroll 4
  for (uint32_t i = cta_id; i < nnz; i += num_ctas) {
    uint32_t page_iter, entry_idx;
    paged_kv.page_size.divmod(paged_kv.indptr[batch_indices[i]] * paged_kv.page_size + positions[i],
                              page_iter, entry_idx);
    DType* k_ptr = paged_kv.get_k_ptr(page_iter, head_idx, entry_idx, tx * vec_size);
    DType* v_ptr = paged_kv.get_v_ptr(page_iter, head_idx, entry_idx, tx * vec_size);
    vec_t<DType, vec_size>::memcpy(
        k_ptr, append_key + i * append_k_stride_n + head_idx * append_k_stride_h + tx * vec_size);
    vec_t<DType, vec_size>::memcpy(
        v_ptr, append_value + i * append_v_stride_n + head_idx * append_v_stride_h + tx * vec_size);
  }
}

template <typename IdType>
__global__ void BlockSparseIndicesToVectorSparseOffsetsKernel(
    IdType* __restrict__ block_sparse_indices, IdType* __restrict__ block_sparse_indptr,
    IdType* __restrict__ vector_sparse_offsets, IdType* __restrict__ vector_sparse_indptr,
    IdType* __restrict__ kv_lens, const uint32_t stride_block, const uint32_t stride_n,
    const uint32_t batch_size, const uint_fastdiv block_size) {
#pragma unroll 1
  for (int b = blockIdx.x; b < batch_size; ++b) {
#pragma unroll 2
    for (int pos = threadIdx.x; pos < kv_lens[b]; pos += blockDim.x) {
      uint32_t q, r;
      block_size.divmod(pos, q, r);
      vector_sparse_offsets[vector_sparse_indptr[b] + pos] =
          block_sparse_indices[block_sparse_indptr[b] + q] * stride_block + r * stride_n;
    }
  }
}

template <typename IdType>
gpuError_t BlockSparseIndicesToVectorSparseOffset(
    IdType* block_sparse_indices, IdType* block_sparse_indptr, IdType* vector_sparse_offsets,
    IdType* vector_sparse_indptr, IdType* kv_lens, const int64_t stride_block,
    const int64_t stride_n, const int64_t batch_size, const uint32_t block_size,
    gpuStream_t stream = nullptr) {
  int dev_id = 0;
  int num_sms = 0;
  FI_GPU_CALL(gpuGetDevice(&dev_id));
  FI_GPU_CALL(gpuDeviceGetAttribute(&num_sms, gpuDevAttrMultiProcessorCount, dev_id));

  uint32_t num_threads = 512;

  uint_fastdiv block_size_fastdiv(block_size);

  auto kernel = BlockSparseIndicesToVectorSparseOffsetsKernel<IdType>;
  void* args[] = {(void*)&block_sparse_indices,
                  (void*)&block_sparse_indptr,
                  (void*)&vector_sparse_offsets,
                  (void*)&vector_sparse_indptr,
                  (void*)&kv_lens,
                  (void*)&stride_block,
                  (void*)&stride_n,
                  (void*)&batch_size,
                  (void*)&block_size_fastdiv};

  FI_GPU_CALL(gpuLaunchKernel((void*)kernel, num_sms, num_threads, args, 0, stream));

  return gpuSuccess;
}

/*!
 * \brief Append new keys/values to the paged key-value cache in the decode
 * phase
 * \tparam DType The data type of the key-value cache
 * \tparam IdType The index data type of the kv-cache
 * \param paged_kv The paged key-value cache
 * \param key The key to be appended
 * \param value The value to be appended
 * \param stream The stream to execute kernels.
 * \return status Indicates whether CUDA/HIP calls are successful
 */
template <typename DType, typename IdType>
gpuError_t AppendPagedKVCacheDecode(paged_kv_t<DType, IdType> paged_kv, DType* key, DType* value,
                                    gpuStream_t stream = nullptr) {
  uint32_t head_dim = paged_kv.head_dim;
  uint32_t batch_size = paged_kv.batch_size;
  uint32_t num_heads = paged_kv.num_heads;
  DISPATCH_HEAD_DIM(head_dim, HEAD_DIM, {
    constexpr uint32_t vec_size = std::max(16 / sizeof(DType), HEAD_DIM / 32);
    uint32_t bdx = HEAD_DIM / vec_size;
    uint32_t bdy = num_heads;
    // NOTE(Zihao): could be slow for small batch size, will optimize later
    dim3 nblks(batch_size);
    dim3 nthrs(bdx, bdy);
    auto kernel = AppendPagedKVCacheDecodeKernel<HEAD_DIM, vec_size, DType, IdType>;
    void* args[] = {(void*)&paged_kv, (void*)&key, (void*)&value};
    FI_GPU_CALL(gpuLaunchKernel((void*)kernel, nblks, nthrs, args, 0, stream));
  });
  return gpuSuccess;
}

/*!
 * \brief Append new keys/values to the paged key-value cache
 * \tparam layout The layout of last 3 dimension in KV-Cache
 * \tparam DType The data type of the key-value cache
 * \tparam IdType The index data type of the kv-cache
 * \param paged_kv The paged key-value cache
 * \param key The key to be appended
 * \param value The value to be appended
 * \param append_indptr The indptr array of the appended ragged tensor
 * \param stream The CUDA/HIP stream to execute kernels.
 * \return status Indicates whether CUDA/HIP calls are successful
 */
template <typename DType, typename IdType>
gpuError_t AppendPagedKVCache(paged_kv_t<DType, IdType> paged_kv, DType* append_key,
                              DType* append_value, IdType* batch_indices, IdType* positions,
                              uint32_t nnz, size_t append_k_stride_n, size_t append_k_stride_h,
                              size_t append_v_stride_n, size_t append_v_stride_h,
                              gpuStream_t stream = nullptr) {
  uint32_t head_dim = paged_kv.head_dim;
  uint32_t num_heads = paged_kv.num_heads;
  int dev_id = 0;
  int num_sms = 0;
  int num_blocks_per_sm = 0;
  FI_GPU_CALL(gpuGetDevice(&dev_id));
  FI_GPU_CALL(gpuDeviceGetAttribute(&num_sms, gpuDevAttrMultiProcessorCount, dev_id));

  DISPATCH_HEAD_DIM(head_dim, HEAD_DIM, {
    constexpr uint32_t vec_size = std::max(16 / sizeof(DType), HEAD_DIM / 32);
    uint32_t bdx = HEAD_DIM / vec_size;
    uint32_t bdy = num_heads;
    uint32_t num_threads = bdx * bdy;
    uint32_t smem_size = 0;
    auto kernel = AppendPagedKVCacheKernel<HEAD_DIM, vec_size, DType, IdType>;
    FI_GPU_CALL(gpuOccupancyMaxActiveBlocksPerMultiprocessor(&num_blocks_per_sm, kernel,
                                                             num_threads, smem_size));
    num_blocks_per_sm = min(num_blocks_per_sm, ceil_div(int(nnz), num_sms));
    dim3 nblks(num_blocks_per_sm * num_sms);
    dim3 nthrs(bdx, bdy);

    void* args[] = {(void*)&paged_kv,          (void*)&append_key,        (void*)&append_value,
                    (void*)&batch_indices,     (void*)&positions,         (void*)&nnz,
                    (void*)&append_k_stride_n, (void*)&append_k_stride_h, (void*)&append_v_stride_n,
                    (void*)&append_v_stride_h};
    FI_GPU_CALL(gpuLaunchKernel((void*)kernel, nblks, nthrs, args, 0, stream));
  });
  return gpuSuccess;
}

template <typename DType, typename IdType>
struct paged_kv_mla_t {
  uint_fastdiv page_size;
  uint32_t head_dim_ckv;
  uint32_t head_dim_kpe;
  uint32_t batch_size;
  uint32_t stride_page_ckv;
  uint32_t stride_page_kpe;
  uint32_t stride_n_ckv;
  uint32_t stride_n_kpe;

  // Internal layout:
  // [max_num_pages, page_size, head_dim]
  DType* ckv_data;
  DType* kpe_data;
  IdType* indices;

  // [batch_size + 1] The page indptr array, with the first element 0, the
  // last element nnz_pages
  IdType* indptr;
  // [batch_size] The offset of the last page for each request in the batch
  IdType* last_page_len;
  // [batch_size] The start position of each request in the batch.
  IdType* rope_pos_offset;

  /*!
   * \brief Construct an empty paged key-value cache
   */
  __host__ __device__ __forceinline__ paged_kv_mla_t()
      : head_dim_ckv(0),
        head_dim_kpe(0),
        batch_size(0),
        stride_page_ckv(0),
        stride_page_kpe(0),
        stride_n_ckv(0),
        stride_n_kpe(0),
        ckv_data(nullptr),
        kpe_data(nullptr),
        indices(nullptr),
        indptr(nullptr),
        last_page_len(nullptr),
        rope_pos_offset(nullptr) {}

  /*!
   * \brief Construct a paged mla kv cache
   * \param page_size The size of each page
   * \param head_dim_compressed_kv The dimension of compressed-kv
   * \param head_dim_kpe The dimension of k-pe
   * \param batch_size The batch size
   * \param compressed_kv_data The start pointer of compressed-kv cache, cache
   * should be contiguous
   * \param kpe_data The start pointer of k-pe cache, cache should be
   * contiguous
   * \param indices The page indices array
   * \param indptr The page indptr array
   * \param last_page_len The offset of the last page for each request in the
   * batch
   * \param rope_pos_offset The start position of each request in the batch.
   */
  __host__ __forceinline__ paged_kv_mla_t(uint32_t page_size, uint32_t head_dim_compressed_kv,
                                          uint32_t head_dim_kpe, uint32_t batch_size,
                                          DType* compressed_kv_data, DType* kpe_data,
                                          IdType* indices, IdType* indptr, IdType* last_page_len,
                                          IdType* rope_pos_offset = nullptr)
      : page_size(page_size),
        head_dim_ckv(head_dim_compressed_kv),
        head_dim_kpe(head_dim_kpe),
        batch_size(batch_size),
        ckv_data(compressed_kv_data),
        kpe_data(kpe_data),
        indices(indices),
        indptr(indptr),
        last_page_len(last_page_len),
        rope_pos_offset(rope_pos_offset) {
    stride_page_ckv = page_size * head_dim_ckv;
    stride_n_ckv = head_dim_ckv;
    stride_page_kpe = page_size * head_dim_kpe;
    stride_n_kpe = head_dim_kpe;
  }

  /*!
   * \brief Construct a paged key-value cache with custom kv-cache strides
   * \param page_size The size of each page
   * \param head_dim_compressed_kv The dimension of compressed-kv
   * \param head_dim_kpe The dimension of k-pe
   * \param batch_size The batch size
   * \param compressed_kv_data The start pointer of compressed-kv cache, cache
   * should be contiguous
   * \param compressed_kv_strides custom strides of each dimensions of
   * compressed-kv cache
   * \param kpe_data The start pointer of k-pe cache, cache should be
   * contiguous
   * \param kpe_strides custom strides of each dimensions of k-pe cache
   * \param indices The page indices array
   * \param indptr The page indptr array
   * \param last_page_len The offset of the last page for each request in the
   * batch
   * \param rope_pos_offset The start position of each request in the batch.
   */
  __host__ __forceinline__ paged_kv_mla_t(uint32_t page_size, uint32_t head_dim_compressed_kv,
                                          uint32_t head_dim_kpe, uint32_t batch_size,
                                          DType* compressed_kv_data,
                                          const int64_t* compressed_kv_strides, DType* kpe_data,
                                          const int64_t* kpe_strides, IdType* indices,
                                          IdType* indptr, IdType* last_page_len,
                                          IdType* rope_pos_offset = nullptr)
      : page_size(page_size),
        head_dim_ckv(head_dim_compressed_kv),
        head_dim_kpe(head_dim_kpe),
        batch_size(batch_size),
        ckv_data(compressed_kv_data),
        kpe_data(kpe_data),
        indices(indices),
        indptr(indptr),
        last_page_len(last_page_len),
        rope_pos_offset(rope_pos_offset) {
    stride_page_ckv = compressed_kv_strides[0];
    stride_n_ckv = compressed_kv_strides[1];
    stride_page_kpe = kpe_strides[0];
    stride_n_kpe = kpe_strides[1];
  }

  __host__ __device__ __forceinline__ uint32_t get_length(uint32_t batch_idx) const {
    if (indptr[batch_idx + 1] == indptr[batch_idx]) {
      return 0;
    }
    return (indptr[batch_idx + 1] - indptr[batch_idx] - 1) * page_size + last_page_len[batch_idx];
  }

  __host__ __device__ __forceinline__ size_t get_elem_offset_ckv(size_t page_idx, size_t entry_idx,
                                                                 size_t feat_idx) const {
    return page_idx * stride_page_ckv + entry_idx * stride_n_ckv + feat_idx;
  }

  __device__ __forceinline__ size_t protective_get_offset_ckv(IdType page_iter, uint32_t entry_idx,
                                                              uint32_t feat_idx,
                                                              IdType last_indptr) const {
    if (page_iter < last_indptr) {
      return get_elem_offset_ckv(__ldg(indices + page_iter), entry_idx, feat_idx);
    } else {
      return 0;
    }
  }

  __host__ __device__ __forceinline__ size_t get_elem_offset_kpe(size_t page_idx, size_t entry_idx,
                                                                 size_t feat_idx) const {
    return page_idx * stride_page_kpe + entry_idx * stride_n_kpe + feat_idx;
  }

  __device__ __forceinline__ size_t protective_get_offset_kpe(IdType page_iter, uint32_t entry_idx,
                                                              uint32_t feat_idx,
                                                              IdType last_indptr) const {
    if (page_iter < last_indptr) {
      return get_elem_offset_kpe(__ldg(indices + page_iter), entry_idx, feat_idx);
    } else {
      return 0;
    }
  }

  __device__ __forceinline__ DType* get_ckv_ptr(size_t page_idx, size_t entry_idx,
                                                size_t feat_idx) const {
    return ckv_data + get_elem_offset_ckv(__ldg(indices + page_idx), entry_idx, feat_idx);
  }

  __device__ __forceinline__ DType* get_kpe_ptr(size_t page_idx, size_t entry_idx,
                                                size_t feat_idx) const {
    return kpe_data + get_elem_offset_kpe(__ldg(indices + page_idx), entry_idx, feat_idx);
  }
};

template <uint32_t head_dim_ckv, uint32_t head_dim_kpe, uint32_t vec_size, typename DType,
          typename IdType>
__global__ void AppendPagedKVMlaCacheKernel(paged_kv_mla_t<DType, IdType> paged_kv_mla,
                                            DType* __restrict__ append_ckv,
                                            DType* __restrict__ append_kpe,
                                            IdType* __restrict__ batch_indices,
                                            IdType* __restrict__ positions, uint32_t nnz,
                                            size_t append_ckv_stride_n,
                                            size_t append_kpe_stride_n) {
  uint32_t tx = threadIdx.x;
  uint32_t cta_id = blockIdx.x;
  uint32_t num_ctas = gridDim.x;

#pragma unroll 4
  for (uint32_t i = cta_id; i < nnz; i += num_ctas) {
    uint32_t page_iter, entry_idx;
    paged_kv_mla.page_size.divmod(
        paged_kv_mla.indptr[batch_indices[i]] * paged_kv_mla.page_size + positions[i], page_iter,
        entry_idx);
    DType* ckv_ptr = paged_kv_mla.get_ckv_ptr(page_iter, entry_idx, tx * vec_size);
    vec_t<DType, vec_size>::memcpy(ckv_ptr, append_ckv + i * append_ckv_stride_n + tx * vec_size);

    if (tx * vec_size < head_dim_kpe) {
      DType* kpe_ptr = paged_kv_mla.get_kpe_ptr(page_iter, entry_idx, tx * vec_size);
      vec_t<DType, vec_size>::memcpy(kpe_ptr, append_kpe + i * append_kpe_stride_n + tx * vec_size);
    }
  }
}

template <typename DType, typename IdType>
gpuError_t AppendPagedKVMlaCache(paged_kv_mla_t<DType, IdType> paged_kv, DType* append_ckv,
                                 DType* append_kpe, IdType* batch_indices, IdType* positions,
                                 uint32_t nnz, size_t append_ckv_stride_n,
                                 size_t append_kpe_stride_n, gpuStream_t stream = nullptr) {
  int dev_id = 0;
  int num_sms = 0;
  int num_blocks_per_sm = 0;
  FI_GPU_CALL(gpuGetDevice(&dev_id));
  FI_GPU_CALL(gpuDeviceGetAttribute(&num_sms, gpuDevAttrMultiProcessorCount, dev_id));

  uint32_t head_dim_ckv = paged_kv.head_dim_ckv;
  uint32_t head_dim_kpe = paged_kv.head_dim_kpe;
  constexpr uint32_t HEAD_CKV_DIM = 512;
  constexpr uint32_t HEAD_KPE_DIM = 64;
  FLASHINFER_CHECK(head_dim_ckv == HEAD_CKV_DIM, "head_dim_ckv must be equal to 512");
  FLASHINFER_CHECK(head_dim_kpe == HEAD_KPE_DIM, "head_dim_kpe must be equal to 64");
  constexpr uint32_t vec_size = 2;

  uint32_t bdx = HEAD_CKV_DIM / vec_size;
  uint32_t num_threads = bdx;
  uint32_t smem_size = 0;
  auto kernel = AppendPagedKVMlaCacheKernel<HEAD_CKV_DIM, HEAD_KPE_DIM, vec_size, DType, IdType>;
  FI_GPU_CALL(gpuOccupancyMaxActiveBlocksPerMultiprocessor(&num_blocks_per_sm, kernel, num_threads,
                                                           smem_size));
  num_blocks_per_sm = min(num_blocks_per_sm, ceil_div(int(nnz), num_sms));
  dim3 nblks(num_blocks_per_sm * num_sms);
  dim3 nthrs(bdx);
  void* args[] = {(void*)&paged_kv,
                  (void*)&append_ckv,
                  (void*)&append_kpe,
                  (void*)&batch_indices,
                  (void*)&positions,
                  (void*)&nnz,
                  (void*)&append_ckv_stride_n,
                  (void*)&append_kpe_stride_n};
  FI_GPU_CALL(gpuLaunchKernel((void*)kernel, nblks, nthrs, args, 0, stream));
  return gpuSuccess;
}

}  // namespace flashinfer<|MERGE_RESOLUTION|>--- conflicted
+++ resolved
@@ -255,22 +255,6 @@
  */
 template <uint32_t head_dim, uint32_t vec_size, typename DType, typename IdType>
 __global__ void AppendPagedKVCacheKernel(paged_kv_t<DType, IdType> paged_kv,
-<<<<<<< HEAD
-                                         DType *__restrict__ append_key,
-                                         DType *__restrict__ append_value,
-                                         IdType *__restrict__ batch_indices,
-                                         IdType *__restrict__ positions,
-                                         uint32_t nnz,
-                                         size_t append_k_stride_n,
-                                         size_t append_k_stride_h,
-                                         size_t append_v_stride_n,
-                                         size_t append_v_stride_h)
-{
-    uint32_t tx = threadIdx.x, ty = threadIdx.y;
-    uint32_t head_idx = ty;
-    uint32_t cta_id = blockIdx.x;
-    uint32_t num_ctas = gridDim.x;
-=======
                                          DType* __restrict__ append_key,
                                          DType* __restrict__ append_value,
                                          IdType* __restrict__ batch_indices,
@@ -282,7 +266,6 @@
   uint32_t head_idx = ty;
   uint32_t cta_id = blockIdx.x;
   uint32_t num_ctas = gridDim.x;
->>>>>>> f3cdd137
 
 #pragma unroll 4
   for (uint32_t i = cta_id; i < nnz; i += num_ctas) {
