// SPDX - FileCopyrightText : 2023-2035 FlashInfer team.
// SPDX - FileCopyrightText : 2025 Advanced Micro Devices, Inc.
//
// SPDX - License - Identifier : Apache 2.0

#ifndef FLASHINFER_POS_ENC_CUH_
#define FLASHINFER_POS_ENC_CUH_

#include <cmath>
#include <cstdint>
#include <iostream>
#include <string>

#include "gpu_iface/dispatch.cuh"
#include "gpu_iface/enums.hpp"
#include "gpu_iface/gpu_runtime_compat.hpp"
#include "gpu_iface/layout.cuh"
#include "gpu_iface/macros.hpp"
#include "gpu_iface/math_ops.hpp"
#include "gpu_iface/utils.cuh"
#include "gpu_iface/vec_dtypes.hpp"

namespace flashinfer {

using namespace gpu_iface::vec_dtypes;
/*!
 * \brief Convert PosEncodingMode to string
 * \param pos_encoding_mode A PosEncodingMode value
 */
inline std::string PosEncodingModeToString(const PosEncodingMode& pos_encoding_mode) {
  switch (pos_encoding_mode) {
    case PosEncodingMode::kNone:
      return "None";
    case PosEncodingMode::kRoPELlama:
      return "Llama";
    case PosEncodingMode::kALiBi:
      return "ALiBi";
    default:
      return "Unknown";
  }
}

<<<<<<< HEAD
__device__ __forceinline__ float get_alibi_slope(uint32_t head_idx,
                                                 uint32_t num_heads)
{
    int n = (int)gpu_iface::math::ptx_exp2(
        gpu_iface::math::ptx_log2(float(num_heads)));
    return head_idx < n
               ? gpu_iface::math::ptx_exp2(-8.f * float(head_idx + 1) /
                                           float(n))
               : gpu_iface::math::ptx_exp2(
                     -4.f * float((head_idx + 1 - n) * 2 - 1) / float(n));
=======
__device__ __forceinline__ float get_alibi_slope(uint32_t head_idx, uint32_t num_heads) {
  int n = gpu_iface::math::ptx_exp2((int)gpu_iface::math::ptx_log2(num_heads));
  return head_idx < n
             ? gpu_iface::math::ptx_exp2(-8. * float(head_idx + 1) / float(n))
             : gpu_iface::math::ptx_exp2(-4. * float((head_idx + 1 - n) * 2 - 1) / float(n));
>>>>>>> f3cdd137
}

/*!
 * \brief Apply RoPE (Rotary Positional Embeddings) to x[0: head_dim],
 *   return thread-local vector
 * \tparam vec_size A template integer indicates the vector size used
 *   in the kernel
 * \tparam bdx A template integer indicates the blockDim.x
 * \tparam T A template type indicates the x data type
 * \param x A pointer to the start of x data
 * \param freq A vector of float indicates the thread-local rope frequency
 * \param offset A integer indicates the offset of the position in RoPE
 */
template <uint32_t vec_size, uint32_t bdx, typename T>
__device__ __forceinline__ vec_t<float, vec_size> vec_apply_llama_rope(
    const T* x, const vec_t<float, vec_size>& freq, int32_t offset,
    const uint32_t rotary_dim = vec_size * bdx) {
  vec_t<float, vec_size> permuted_vec, vec;
  vec.cast_load(x + threadIdx.x * vec_size);

  if (threadIdx.x * vec_size < rotary_dim) {
    permuted_vec.cast_load(x + ((threadIdx.x * vec_size < rotary_dim / 2)
                                    ? threadIdx.x * vec_size + rotary_dim / 2
                                    : threadIdx.x * vec_size - rotary_dim / 2));
#pragma unroll
    for (uint32_t i = 0; i < vec_size; ++i) {
      float embed = float(offset) * freq[i];
      float cos, sin;
      __sincosf(embed, &sin, &cos);
      vec[i] =
          vec[i] * cos +
          ((threadIdx.x * vec_size < rotary_dim / 2) ? -permuted_vec[i] : permuted_vec[i]) * sin;
    }
  }
  return vec;
}

template <uint32_t vec_size, uint32_t bdx, typename T>
__device__ __forceinline__ vec_t<float, vec_size> vec_apply_llama_rope_cos_sin(
    const T* x, const vec_t<float, vec_size>& cos, const vec_t<float, vec_size>& sin,
    const uint32_t rotary_dim = vec_size * bdx) {
  vec_t<float, vec_size> permuted_vec, vec;
  vec.cast_load(x + threadIdx.x * vec_size);

  if (threadIdx.x * vec_size < rotary_dim) {
    permuted_vec.cast_load(x + ((threadIdx.x * vec_size < rotary_dim / 2)
                                    ? threadIdx.x * vec_size + rotary_dim / 2
                                    : threadIdx.x * vec_size - rotary_dim / 2));
#pragma unroll
    for (uint32_t i = 0; i < vec_size; ++i) {
      vec[i] =
          vec[i] * cos[i] +
          ((threadIdx.x * vec_size < rotary_dim / 2) ? -permuted_vec[i] : permuted_vec[i]) * sin[i];
    }
  }
  return vec;
}

/*!
 * \brief Apply RoPE (Rotary Positional Embeddings) to x[0: head_dim] with
 * interleave, return thread-local vector.
 * \tparam vec_size A template integer indicates the vector size used
 *   in the kernel
 * \tparam bdx A template integer indicates the blockDim.x
 * \tparam T A template type indicates the x data type
 * \param x A pointer to the start of x data
 * \param freq A vector of float indicates the thread-local rope frequency
 * \param offset A integer indicates the offset of the position in RoPE
 */
template <uint32_t vec_size, uint32_t bdx, typename T>
__device__ __forceinline__ vec_t<float, vec_size> vec_apply_llama_rope_interleave(
    const T* x, const vec_t<float, vec_size>& freq, int32_t offset,
    const uint32_t rotary_dim = vec_size * bdx) {
  vec_t<float, vec_size> vec, vec_before;
  vec.cast_load(x + threadIdx.x * vec_size);

  if (threadIdx.x * vec_size < rotary_dim) {
    vec_before = vec;
#pragma unroll
    for (uint32_t i = 0; i < vec_size; ++i) {
      float embed = float(offset) * freq[i];
      float cos, sin;
      __sincosf(embed, &sin, &cos);
      vec[i] = vec[i] * cos + ((i % 2 == 0) ? -vec_before[i ^ 1] : vec_before[i ^ 1]) * sin;
    }
  }
  return vec;
}

template <uint32_t vec_size, uint32_t bdx, typename T>
__device__ __forceinline__ vec_t<float, vec_size> vec_apply_llama_rope_cos_sin_interleave(
    const T* x, const vec_t<float, vec_size>& cos, const vec_t<float, vec_size>& sin,
    const uint32_t rotary_dim = vec_size * bdx) {
  vec_t<float, vec_size> vec, vec_before;
  vec.cast_load(x + threadIdx.x * vec_size);

  if (threadIdx.x * vec_size < rotary_dim) {
    vec_before = vec;
#pragma unroll
    for (uint32_t i = 0; i < vec_size; ++i) {
      vec[i] = vec[i] * cos[i] + ((i % 2 == 0) ? -vec_before[i ^ 1] : vec_before[i ^ 1]) * sin[i];
    }
  }
  return vec;
}

/*
HACK (ByronHsu): in the interleave mode with cos_sin_cache, we actually only use
the first half of cos and sin

For example,
In the below example, the vec_size is 4
the computation in the kernel is:
    [x1, x2, x3, x4...] * [cos1, cos1, cos2, cos2] + [-x2, x1, -x4, x3...] *
[sin1, sin1, sin2, sin2] the data we loaded are:
    - loaded vec = [x1, x2, x3, x4]
    - loaded cos = [cos1, cos2, cos3, cos4]
    - loaded sin = [sin1, sin2, sin3, sin4]
But only the first half of cos and sin is used in the computation.

However, we argue the additional overhead is acceptable:
    1. loading additional elements of cos and sin is not adding much overhead.
The arithmetic intensity is the same as non-interleave mode. Each elements of
cos and sin is load twice
    2. we don't want two code paths of cos and sin vector for interleave and
non-interleave mode.
*/
template <uint32_t vec_size, uint32_t bdx, typename T>
__device__ __forceinline__ vec_t<float, vec_size>
vec_apply_llama_rope_cos_sin_interleave_reuse_half(const T* x, const vec_t<float, vec_size>& cos,
                                                   const vec_t<float, vec_size>& sin,
                                                   const uint32_t rotary_dim = vec_size * bdx) {
  vec_t<float, vec_size> vec, vec_before;
  vec.cast_load(x + threadIdx.x * vec_size);

  if (threadIdx.x * vec_size < rotary_dim) {
    vec_before = vec;
#pragma unroll
    for (uint32_t i = 0; i < vec_size; ++i) {
      // i / 2 is to get the index of the first half of cos and sin
      vec[i] = vec[i] * cos[i / 2] +
               ((i % 2 == 0) ? -vec_before[i ^ 1] : vec_before[i ^ 1]) * sin[i / 2];
    }
  }
  return vec;
}

template <bool interleave, uint32_t head_dim, uint32_t vec_size, uint32_t bdx, typename DType,
          typename IdType>
__global__ void BatchQKApplyRotaryPosIdsCosSinCacheHeadParallelismKernel(
    DType* q, DType* k, DType* q_rope, DType* k_rope, float* __restrict__ cos_sin_cache,
    IdType* __restrict__ pos_ids, uint32_t nnz, uint32_t num_qo_heads, uint32_t num_kv_heads,
    uint32_t rotary_dim, size_t q_stride_n, size_t q_stride_h, size_t k_stride_n, size_t k_stride_h,
    size_t q_rope_stride_n, size_t q_rope_stride_h, size_t k_rope_stride_n,
    size_t k_rope_stride_h) {
  uint32_t bx = blockIdx.x, tx = threadIdx.x, ty = threadIdx.y;
  uint32_t by = blockIdx.y;
  const uint32_t bdy = blockDim.y;

  vec_t<float, vec_size> cos, sin;
  if (bx * bdy + ty < nnz) {
    const uint32_t idx = bx * bdy + ty;
    const IdType pos = pos_ids[idx];

    const int half_rotary_dim = rotary_dim / 2;

    // 1. if interleave:
    //  - cos = cos_sin_cache[pos_id][tx * vec_size // 2]
    //  - sin = cos_sin_cache[pos_id][(rot_dim // 2) + tx * vec_size // 2]
    // 2. if not interleave
    //  - cos = cos_cache[pos_id][(tx * vec_size) % (rot_dim // 2)]
    //  - sin = sin_cache[pos_id][(rot_dim // 2) + (tx * vec_size) %
    //  (rot_dim // 2)]
    if (tx * vec_size < rotary_dim) {
      int sin_offset = rotary_dim / 2;
      int vec_idx;
      if constexpr (interleave) {
        vec_idx = (tx * vec_size) / 2;  // Force integer division
      } else {
        vec_idx = (tx * vec_size) % half_rotary_dim;  // Use half_rotary_dim
      }
      cos.load(cos_sin_cache + (pos * rotary_dim) + vec_idx);
      sin.load(cos_sin_cache + (pos * rotary_dim) + (sin_offset + vec_idx));
    }

    if (by < num_qo_heads) {
      uint32_t qo_head_idx = by;
      DType* q_ptr = q + get_elem_offset_impl(idx, qo_head_idx, 0, q_stride_n, q_stride_h);
      DType* q_rope_ptr =
          q_rope + get_elem_offset_impl(idx, qo_head_idx, 0, q_rope_stride_n, q_rope_stride_h);
      vec_t<float, vec_size> q_vec;
      if constexpr (interleave) {
        q_vec = vec_apply_llama_rope_cos_sin_interleave_reuse_half<vec_size, bdx>(q_ptr, cos, sin,
                                                                                  rotary_dim);
      } else {
        q_vec = vec_apply_llama_rope_cos_sin<vec_size, bdx>(q_ptr, cos, sin, rotary_dim);
      }
      q_vec.cast_store(q_rope_ptr + tx * vec_size);
    } else {
      uint32_t kv_head_idx = by - num_qo_heads;
      DType* k_ptr = k + get_elem_offset_impl(idx, kv_head_idx, 0, k_stride_n, k_stride_h);
      DType* k_rope_ptr =
          k_rope + get_elem_offset_impl(idx, kv_head_idx, 0, k_rope_stride_n, k_rope_stride_h);
      vec_t<float, vec_size> k_vec;
      if constexpr (interleave) {
        k_vec = vec_apply_llama_rope_cos_sin_interleave_reuse_half<vec_size, bdx>(k_ptr, cos, sin,
                                                                                  rotary_dim);
      } else {
        k_vec = vec_apply_llama_rope_cos_sin<vec_size, bdx>(k_ptr, cos, sin, rotary_dim);
      }
      k_vec.cast_store(k_rope_ptr + tx * vec_size);
    }
  }
}

template <bool interleave, uint32_t head_dim, uint32_t vec_size, uint32_t bdx, typename DType,
          typename IdType>
__global__ void BatchQKApplyRotaryPosIdsCosSinCacheKernel(
    DType* q, DType* k, DType* q_rope, DType* k_rope, float* __restrict__ cos_sin_cache,
    IdType* __restrict__ pos_ids, uint32_t nnz, uint32_t num_qo_heads, uint32_t num_kv_heads,
    uint32_t rotary_dim, size_t q_stride_n, size_t q_stride_h, size_t k_stride_n, size_t k_stride_h,
    size_t q_rope_stride_n, size_t q_rope_stride_h, size_t k_rope_stride_n,
    size_t k_rope_stride_h) {
  uint32_t bx = blockIdx.x, tx = threadIdx.x, ty = threadIdx.y;
  const uint32_t bdy = blockDim.y;

  vec_t<float, vec_size> cos, sin;
  if (bx * bdy + ty < nnz) {
    const uint32_t idx = bx * bdy + ty;
    const IdType pos = pos_ids[idx];
    const int half_rotary_dim = rotary_dim / 2;

    // 1. if interleave:
    //  - cos = cos_sin_cache[pos_id][tx * vec_size // 2]
    //  - sin = cos_sin_cache[pos_id][(rot_dim // 2) + tx * vec_size // 2]
    // 2. if not interleave
    //  - cos = cos_cache[pos_id][(tx * vec_size) % (rot_dim // 2)]
    //  - sin = sin_cache[pos_id][(rot_dim // 2) + (tx * vec_size) %
    //  (rot_dim // 2)]
    if (tx * vec_size < rotary_dim) {
      int sin_offset = rotary_dim / 2;
      int vec_idx;
      if constexpr (interleave) {
        vec_idx = (tx * vec_size) / 2;  // Force integer division
      } else {
        vec_idx = (tx * vec_size) % half_rotary_dim;  // Use half_rotary_dim
      }
      cos.load(cos_sin_cache + (pos * rotary_dim) + vec_idx);
      sin.load(cos_sin_cache + (pos * rotary_dim) + (sin_offset + vec_idx));
    }

    // not to unroll the loop, because num head might be large and might
    // lead to worse performance
#pragma unroll 1
    for (uint32_t qo_head_idx = 0; qo_head_idx < num_qo_heads; ++qo_head_idx) {
      DType* q_ptr = q + get_elem_offset_impl(idx, qo_head_idx, 0, q_stride_n, q_stride_h);
      DType* q_rope_ptr =
          q_rope + get_elem_offset_impl(idx, qo_head_idx, 0, q_rope_stride_n, q_rope_stride_h);
      vec_t<float, vec_size> q_vec;
      if constexpr (interleave) {
        q_vec = vec_apply_llama_rope_cos_sin_interleave_reuse_half<vec_size, bdx>(q_ptr, cos, sin,
                                                                                  rotary_dim);
      } else {
        q_vec = vec_apply_llama_rope_cos_sin<vec_size, bdx>(q_ptr, cos, sin, rotary_dim);
      }
      q_vec.cast_store(q_rope_ptr + tx * vec_size);
    }

#pragma unroll 1
    for (uint32_t kv_head_idx = 0; kv_head_idx < num_kv_heads; ++kv_head_idx) {
      DType* k_ptr = k + get_elem_offset_impl(idx, kv_head_idx, 0, k_stride_n, k_stride_h);
      DType* k_rope_ptr =
          k_rope + get_elem_offset_impl(idx, kv_head_idx, 0, k_rope_stride_n, k_rope_stride_h);
      vec_t<float, vec_size> k_vec;
      if constexpr (interleave) {
        k_vec = vec_apply_llama_rope_cos_sin_interleave_reuse_half<vec_size, bdx>(k_ptr, cos, sin,
                                                                                  rotary_dim);
      } else {
        k_vec = vec_apply_llama_rope_cos_sin<vec_size, bdx>(k_ptr, cos, sin, rotary_dim);
      }
      k_vec.cast_store(k_rope_ptr + tx * vec_size);
    }
  }
}

template <bool interleave, uint32_t head_dim, uint32_t vec_size, uint32_t bdx, typename DType,
          typename IdType>
__global__ void BatchQKApplyRotaryPosIdsHeadParallelismKernel(
    DType* q, DType* k, DType* q_rope, DType* k_rope, IdType* __restrict__ pos_ids, uint32_t nnz,
    uint32_t num_qo_heads, uint32_t num_kv_heads, uint32_t rotary_dim, size_t q_stride_n,
    size_t q_stride_h, size_t k_stride_n, size_t k_stride_h, size_t q_rope_stride_n,
    size_t q_rope_stride_h, size_t k_rope_stride_n, size_t k_rope_stride_h, float smooth_a,
    float smooth_b, float rope_rcp_scale, float rope_rcp_theta) {
  // NOTE: q and q_rope may be the same ptr, so do k and k_rope
  uint32_t bx = blockIdx.x, tx = threadIdx.x, ty = threadIdx.y;
  uint32_t by = blockIdx.y;
  const uint32_t bdy = blockDim.y;
  vec_t<float, vec_size> freq;
  if (tx * vec_size < rotary_dim) {
#pragma unroll
    for (uint32_t i = 0; i < vec_size; ++i) {
      if constexpr (interleave) {
        freq[i] = __powf(rope_rcp_theta, float(2 * ((tx * vec_size + i) / 2)) / float(rotary_dim));
      } else {
        freq[i] = __powf(rope_rcp_theta,
                         float(2 * ((tx * vec_size + i) % (rotary_dim / 2))) / float(rotary_dim));
      }

      float smooth = freq[i] * smooth_a + smooth_b;
      smooth = max(0.0f, min(1.0f, smooth));  // clamp to [0, 1]
      freq[i] = (1 - smooth) * (freq[i] * rope_rcp_scale) + smooth * freq[i];
    }
  }

  vec_t<float, vec_size> cos, sin;

  if (bx * bdy + ty < nnz) {
    const uint32_t idx = bx * bdy + ty;
    const IdType pos = pos_ids[idx];

    if (tx * vec_size < rotary_dim) {
#pragma unroll
      for (uint32_t i = 0; i < vec_size; ++i) {
        float embed = float(pos) * freq[i];
        __sincosf(embed, &sin[i], &cos[i]);
      }
    }

    if (by < num_qo_heads) {
      uint32_t qo_head_idx = by;
      DType* q_ptr = q + get_elem_offset_impl(idx, qo_head_idx, 0, q_stride_n, q_stride_h);
      DType* q_rope_ptr =
          q_rope + get_elem_offset_impl(idx, qo_head_idx, 0, q_rope_stride_n, q_rope_stride_h);
      vec_t<float, vec_size> q_vec;
      if constexpr (interleave) {
        q_vec = vec_apply_llama_rope_cos_sin_interleave<vec_size, bdx>(q_ptr, cos, sin, rotary_dim);
      } else {
        q_vec = vec_apply_llama_rope_cos_sin<vec_size, bdx>(q_ptr, cos, sin, rotary_dim);
      }
      q_vec.cast_store(q_rope_ptr + tx * vec_size);
    } else {
      uint32_t kv_head_idx = by - num_qo_heads;
      DType* k_ptr = k + get_elem_offset_impl(idx, kv_head_idx, 0, k_stride_n, k_stride_h);
      DType* k_rope_ptr =
          k_rope + get_elem_offset_impl(idx, kv_head_idx, 0, k_rope_stride_n, k_rope_stride_h);
      vec_t<float, vec_size> k_vec;
      if constexpr (interleave) {
        k_vec = vec_apply_llama_rope_cos_sin_interleave<vec_size, bdx>(k_ptr, cos, sin, rotary_dim);
      } else {
        k_vec = vec_apply_llama_rope_cos_sin<vec_size, bdx>(k_ptr, cos, sin, rotary_dim);
      }
      k_vec.cast_store(k_rope_ptr + tx * vec_size);
    }
  }
}

template <bool interleave, uint32_t head_dim, uint32_t vec_size, uint32_t bdx, typename DType,
          typename IdType>
__global__ void BatchQKApplyRotaryPosIdsKernel(
    DType* q, DType* k, DType* q_rope, DType* k_rope, IdType* __restrict__ pos_ids, uint32_t nnz,
    uint32_t num_qo_heads, uint32_t num_kv_heads, uint32_t rotary_dim, size_t q_stride_n,
    size_t q_stride_h, size_t k_stride_n, size_t k_stride_h, size_t q_rope_stride_n,
    size_t q_rope_stride_h, size_t k_rope_stride_n, size_t k_rope_stride_h, float smooth_a,
    float smooth_b, float rope_rcp_scale, float rope_rcp_theta) {
  // NOTE: q and q_rope may be the same ptr, so do k and k_rope
  uint32_t bx = blockIdx.x, tx = threadIdx.x, ty = threadIdx.y;
  const uint32_t bdy = blockDim.y;
  vec_t<float, vec_size> freq;
  if (tx * vec_size < rotary_dim) {
#pragma unroll
    for (uint32_t i = 0; i < vec_size; ++i) {
      if constexpr (interleave) {
        freq[i] = __powf(rope_rcp_theta, float(2 * ((tx * vec_size + i) / 2)) / float(rotary_dim));
      } else {
        freq[i] = __powf(rope_rcp_theta,
                         float(2 * ((tx * vec_size + i) % (rotary_dim / 2))) / float(rotary_dim));
      }

      float smooth = freq[i] * smooth_a + smooth_b;
      smooth = max(0.0f, min(1.0f, smooth));  // clamp to [0, 1]
      freq[i] = (1 - smooth) * (freq[i] * rope_rcp_scale) + smooth * freq[i];
    }
  }

  vec_t<float, vec_size> cos, sin;

  if (bx * bdy + ty < nnz) {
    const uint32_t idx = bx * bdy + ty;
    const IdType pos = pos_ids[idx];

    if (tx * vec_size < rotary_dim) {
#pragma unroll
      for (uint32_t i = 0; i < vec_size; ++i) {
        float embed = float(pos) * freq[i];
        __sincosf(embed, &sin[i], &cos[i]);
      }
    }

#pragma unroll 1
    for (uint32_t qo_head_idx = 0; qo_head_idx < num_qo_heads; ++qo_head_idx) {
      DType* q_ptr = q + get_elem_offset_impl(idx, qo_head_idx, 0, q_stride_n, q_stride_h);
      DType* q_rope_ptr =
          q_rope + get_elem_offset_impl(idx, qo_head_idx, 0, q_rope_stride_n, q_rope_stride_h);
      vec_t<float, vec_size> q_vec;
      if constexpr (interleave) {
        q_vec = vec_apply_llama_rope_cos_sin_interleave<vec_size, bdx>(q_ptr, cos, sin, rotary_dim);
      } else {
        q_vec = vec_apply_llama_rope_cos_sin<vec_size, bdx>(q_ptr, cos, sin, rotary_dim);
      }
      q_vec.cast_store(q_rope_ptr + tx * vec_size);
    }

#pragma unroll 1
    for (uint32_t kv_head_idx = 0; kv_head_idx < num_kv_heads; ++kv_head_idx) {
      DType* k_ptr = k + get_elem_offset_impl(idx, kv_head_idx, 0, k_stride_n, k_stride_h);
      DType* k_rope_ptr =
          k_rope + get_elem_offset_impl(idx, kv_head_idx, 0, k_rope_stride_n, k_rope_stride_h);
      vec_t<float, vec_size> k_vec;
      if constexpr (interleave) {
        k_vec = vec_apply_llama_rope_cos_sin_interleave<vec_size, bdx>(k_ptr, cos, sin, rotary_dim);
      } else {
        k_vec = vec_apply_llama_rope_cos_sin<vec_size, bdx>(k_ptr, cos, sin, rotary_dim);
      }
      k_vec.cast_store(k_rope_ptr + tx * vec_size);
    }
  }
}

template <bool interleave, uint32_t head_dim, uint32_t vec_size, uint32_t bdx, typename DType,
          typename IdType>
__global__ void BatchQKApplyRotaryKernel(
    DType* q, DType* k, DType* q_rope, DType* k_rope, IdType* __restrict__ indptr,
    IdType* __restrict__ offsets, uint32_t batch_size, uint32_t num_qo_heads, uint32_t num_kv_heads,
    uint32_t rotary_dim, size_t q_stride_n, size_t q_stride_h, size_t k_stride_n, size_t k_stride_h,
    size_t q_rope_stride_n, size_t q_rope_stride_h, size_t k_rope_stride_n, size_t k_rope_stride_h,
    float smooth_a, float smooth_b, float rope_rcp_scale, float rope_rcp_theta) {
  uint32_t bx = blockIdx.x, tx = threadIdx.x, ty = threadIdx.y;
  const uint32_t bdy = blockDim.y;
  vec_t<float, vec_size> freq;
  if (tx * vec_size < rotary_dim) {
#pragma unroll
    for (uint32_t i = 0; i < vec_size; ++i) {
      if constexpr (interleave) {
        freq[i] = __powf(rope_rcp_theta, float(2 * ((tx * vec_size + i) / 2)) / float(rotary_dim));
      } else {
        freq[i] = __powf(rope_rcp_theta,
                         float(2 * ((tx * vec_size + i) % (rotary_dim / 2))) / float(rotary_dim));
      }

      float smooth = freq[i] * smooth_a + smooth_b;
      smooth = max(0.0f, min(1.0f, smooth));  // clamp to [0, 1]
      freq[i] = (1 - smooth) * (freq[i] * rope_rcp_scale) + smooth * freq[i];
    }
  }

  if (bx < batch_size * num_qo_heads) {
    // apply rotary to q
    const uint32_t batch_idx = bx / num_qo_heads;
    const uint32_t qo_head_idx = bx % num_qo_heads;
    const uint32_t seq_len = indptr[batch_idx + 1] - indptr[batch_idx];
    const uint32_t offset = offsets[batch_idx];
#pragma unroll 2
    for (uint32_t i = 0; i < (seq_len + bdy - 1) / bdy; ++i) {
      vec_t<float, vec_size> q_vec;
      if (i * bdy + ty < seq_len) {
        DType* q_ptr = q + get_elem_offset_impl(indptr[batch_idx] + i * bdy + ty, qo_head_idx, 0,
                                                q_stride_n, q_stride_h);
        DType* q_rope_ptr =
            q_rope + get_elem_offset_impl(indptr[batch_idx] + i * bdy + ty, qo_head_idx, 0,
                                          q_rope_stride_n, q_rope_stride_h);
        if constexpr (interleave) {
          q_vec = vec_apply_llama_rope_interleave<vec_size, bdx>(q_ptr, freq, offset + i * bdy + ty,
                                                                 rotary_dim);
        } else {
          q_vec =
              vec_apply_llama_rope<vec_size, bdx>(q_ptr, freq, offset + i * bdy + ty, rotary_dim);
        }
        q_vec.cast_store(q_rope_ptr + tx * vec_size);
      }
    }
  } else {
    // apply rotary to k
    uint32_t batch_idx = (bx - batch_size * num_qo_heads) / num_kv_heads;
    uint32_t kv_head_idx = (bx - batch_size * num_qo_heads) % num_kv_heads;
    const uint32_t seq_len = indptr[batch_idx + 1] - indptr[batch_idx];
    const uint32_t offset = offsets[batch_idx];
#pragma unroll 2
    for (uint32_t i = 0; i < (seq_len + bdy - 1) / bdy; ++i) {
      vec_t<float, vec_size> k_vec;
      if (i * bdy + ty < seq_len) {
        DType* k_ptr = k + get_elem_offset_impl(indptr[batch_idx] + i * bdy + ty, kv_head_idx, 0,
                                                k_stride_n, k_stride_h);
        DType* k_rope_ptr =
            k_rope + get_elem_offset_impl(indptr[batch_idx] + i * bdy + ty, kv_head_idx, 0,
                                          k_rope_stride_n, k_rope_stride_h);
        if constexpr (interleave) {
          k_vec = vec_apply_llama_rope_interleave<vec_size, bdx>(k_ptr, freq, offset + i * bdy + ty,
                                                                 rotary_dim);
        } else {
          k_vec =
              vec_apply_llama_rope<vec_size, bdx>(k_ptr, freq, offset + i * bdy + ty, rotary_dim);
        }
        k_vec.cast_store(k_rope_ptr + tx * vec_size);
      }
    }
  }
}

#define DISPATCH_INTERLEAVE(interleave, INTERLEAVE, ...) \
  if (interleave) {                                      \
    const bool INTERLEAVE = true;                        \
    __VA_ARGS__                                          \
  } else {                                               \
    const bool INTERLEAVE = false;                       \
    __VA_ARGS__                                          \
  }

template <typename DType, typename IdType>
gpuError_t BatchQKApplyRotaryPosIdsCosSinCache(
    DType* q, DType* k, DType* q_rope, DType* k_rope, float* cos_sin_cache, IdType* pos_ids,
    uint32_t nnz, uint32_t num_qo_heads, uint32_t num_kv_heads, uint32_t rotary_dim,
    uint32_t head_dim, size_t q_stride_n, size_t q_stride_h, size_t k_stride_n, size_t k_stride_h,
    size_t q_rope_stride_n, size_t q_rope_stride_h, size_t k_rope_stride_n, size_t k_rope_stride_h,
    bool interleave, gpuStream_t stream = nullptr) {
  int dev_id = 0;
  int num_sms = 0;
  FI_GPU_CALL(gpuGetDevice(&dev_id));
  FI_GPU_CALL(gpuDeviceGetAttribute(&num_sms, gpuDevAttrMultiProcessorCount, dev_id));

  DISPATCH_INTERLEAVE(interleave, INTERLEAVE, {
    DISPATCH_HEAD_DIM(head_dim, HEAD_DIM, {
      // operate on 16 Bytes at a time
      constexpr uint32_t vec_size = std::max(16 / sizeof(DType), HEAD_DIM / 32);
      // how many threads needed per head_dim
      constexpr uint32_t bdx = HEAD_DIM / vec_size;
      // how many threads needed per block
      uint32_t num_threads = std::max(128U, bdx);
      // how many tokens can we process in a block
      uint32_t bdy = num_threads / bdx;
      // how many blocks needed to process all tokens
      uint32_t nblks_x = (nnz + bdy - 1) / bdy;
      void* args[] = {(void*)&q,
                      (void*)&k,
                      (void*)&q_rope,
                      (void*)&k_rope,
                      (void*)&cos_sin_cache,
                      (void*)&pos_ids,
                      (void*)&nnz,
                      (void*)&num_qo_heads,
                      (void*)&num_kv_heads,
                      (void*)&rotary_dim,
                      (void*)&q_stride_n,
                      (void*)&q_stride_h,
                      (void*)&k_stride_n,
                      (void*)&k_stride_h,
                      (void*)&q_rope_stride_n,
                      (void*)&q_rope_stride_h,
                      (void*)&k_rope_stride_n,
                      (void*)&k_rope_stride_h};
      auto kernel_0 = BatchQKApplyRotaryPosIdsCosSinCacheKernel<INTERLEAVE, HEAD_DIM, vec_size, bdx,
                                                                DType, IdType>;

      int num_blocks_per_sm_0 = 0;
      FI_GPU_CALL(gpuOccupancyMaxActiveBlocksPerMultiprocessor(&num_blocks_per_sm_0, kernel_0,
                                                               num_threads, /*smem_size=*/0));
      uint32_t num_ctas_0 = num_blocks_per_sm_0 * num_sms;

      if ((nnz + bdy - 1) / bdy >= num_ctas_0) {
        dim3 nblks(nblks_x);
        dim3 nthrs(bdx, bdy);
        FI_GPU_CALL(gpuLaunchKernel((void*)kernel_0, nblks, nthrs, args, 0, stream));
      } else {
        dim3 nblks(nblks_x, num_qo_heads + num_kv_heads);
        dim3 nthrs(bdx, bdy);
        auto kernel_1 =
            BatchQKApplyRotaryPosIdsCosSinCacheHeadParallelismKernel<INTERLEAVE, HEAD_DIM, vec_size,
                                                                     bdx, DType, IdType>;
        FI_GPU_CALL(gpuLaunchKernel((void*)kernel_1, nblks, nthrs, args, 0, stream));
      }
    });
  });

  return gpuSuccess;
}

template <typename DType, typename IdType>
gpuError_t BatchQKApplyRotaryPosIds(
    DType* q, DType* k, DType* q_rope, DType* k_rope, IdType* __restrict__ pos_ids, uint32_t nnz,
    uint32_t num_qo_heads, uint32_t num_kv_heads, uint32_t rotary_dim, uint32_t head_dim,
    size_t q_stride_n, size_t q_stride_h, size_t k_stride_n, size_t k_stride_h,
    size_t q_rope_stride_n, size_t q_rope_stride_h, size_t k_rope_stride_n, size_t k_rope_stride_h,
    bool interleave, float rope_scale, float rope_theta, gpuStream_t stream = nullptr) {
  float rope_rcp_scale = 1.0f / rope_scale;
  float rope_rcp_theta = 1.0f / rope_theta;
  float smooth_a = 0.f;
  float smooth_b = 0.f;
  int dev_id = 0;
  int num_sms = 0;
  FI_GPU_CALL(gpuGetDevice(&dev_id));
  FI_GPU_CALL(gpuDeviceGetAttribute(&num_sms, gpuDevAttrMultiProcessorCount, dev_id));

  DISPATCH_INTERLEAVE(interleave, INTERLEAVE, {
    DISPATCH_HEAD_DIM(head_dim, HEAD_DIM, {
      constexpr uint32_t vec_size = std::max(16 / sizeof(DType), HEAD_DIM / 32);
      constexpr uint32_t bdx = HEAD_DIM / vec_size;
      uint32_t num_threads = std::max(128U, bdx);
      uint32_t bdy = num_threads / bdx;
      uint32_t nblks_x = (nnz + bdy - 1) / bdy;

      void* args[] = {(void*)&q,
                      (void*)&k,
                      (void*)&q_rope,
                      (void*)&k_rope,
                      (void*)&pos_ids,
                      (void*)&nnz,
                      (void*)&num_qo_heads,
                      (void*)&num_kv_heads,
                      (void*)&rotary_dim,
                      (void*)&q_stride_n,
                      (void*)&q_stride_h,
                      (void*)&k_stride_n,
                      (void*)&k_stride_h,
                      (void*)&q_rope_stride_n,
                      (void*)&q_rope_stride_h,
                      (void*)&k_rope_stride_n,
                      (void*)&k_rope_stride_h,
                      (void*)&smooth_a,
                      (void*)&smooth_b,
                      (void*)&rope_rcp_scale,
                      (void*)&rope_rcp_theta};
      auto kernel_0 =
          BatchQKApplyRotaryPosIdsKernel<INTERLEAVE, HEAD_DIM, vec_size, bdx, DType, IdType>;

      int num_blocks_per_sm_0 = 0;
      FI_GPU_CALL(gpuOccupancyMaxActiveBlocksPerMultiprocessor(&num_blocks_per_sm_0, kernel_0,
                                                               num_threads, /*smem_size=*/0));
      uint32_t num_ctas_0 = num_blocks_per_sm_0 * num_sms;
      if (nblks_x >= num_ctas_0) {
        dim3 nblks(nblks_x);
        dim3 nthrs(bdx, bdy);

        FI_GPU_CALL(gpuLaunchKernel((void*)kernel_0, nblks, nthrs, args, 0, stream));
      } else {
        dim3 nblks(nblks_x, num_qo_heads + num_kv_heads);
        dim3 nthrs(bdx, bdy);
        auto kernel_1 = BatchQKApplyRotaryPosIdsHeadParallelismKernel<INTERLEAVE, HEAD_DIM,
                                                                      vec_size, bdx, DType, IdType>;

        FI_GPU_CALL(gpuLaunchKernel((void*)kernel_1, nblks, nthrs, args, 0, stream));
      }
    });
  });

  return gpuSuccess;
}

template <typename DType, typename IdType>
gpuError_t BatchQKApplyRotary(DType* q, DType* k, DType* q_rope, DType* k_rope,
                              IdType* __restrict__ indptr, IdType* __restrict__ offsets,
                              uint32_t batch_size, uint32_t num_qo_heads, uint32_t num_kv_heads,
                              uint32_t rotary_dim, uint32_t head_dim, size_t q_stride_n,
                              size_t q_stride_h, size_t k_stride_n, size_t k_stride_h,
                              size_t q_rope_stride_n, size_t q_rope_stride_h,
                              size_t k_rope_stride_n, size_t k_rope_stride_h, bool interleave,
                              float rope_scale, float rope_theta, gpuStream_t stream = nullptr) {
  float rope_rcp_scale = 1.0f / rope_scale;
  float rope_rcp_theta = 1.0f / rope_theta;
  float smooth_a = 0.f;
  float smooth_b = 0.f;

  DISPATCH_INTERLEAVE(interleave, INTERLEAVE, {
    DISPATCH_HEAD_DIM(head_dim, HEAD_DIM, {
      constexpr uint32_t vec_size = std::max(16 / sizeof(DType), HEAD_DIM / 32);
      constexpr uint32_t bdx = HEAD_DIM / vec_size;
      uint32_t num_threads = std::max(128U, bdx);
      uint32_t bdy = num_threads / bdx;
      dim3 nblks(batch_size * (num_qo_heads + num_kv_heads));
      dim3 nthrs(bdx, bdy);
      auto kernel = BatchQKApplyRotaryKernel<INTERLEAVE, HEAD_DIM, vec_size, bdx, DType, IdType>;
      void* args[] = {(void*)&q,
                      (void*)&k,
                      (void*)&q_rope,
                      (void*)&k_rope,
                      (void*)&indptr,
                      (void*)&offsets,
                      (void*)&batch_size,
                      (void*)&num_qo_heads,
                      (void*)&num_kv_heads,
                      (void*)&rotary_dim,
                      (void*)&q_stride_n,
                      (void*)&q_stride_h,
                      (void*)&k_stride_n,
                      (void*)&k_stride_h,
                      (void*)&q_rope_stride_n,
                      (void*)&q_rope_stride_h,
                      (void*)&k_rope_stride_n,
                      (void*)&k_rope_stride_h,
                      (void*)&smooth_a,
                      (void*)&smooth_b,
                      (void*)&rope_rcp_scale,
                      (void*)&rope_rcp_theta};
      FI_GPU_CALL(gpuLaunchKernel((void*)kernel, nblks, nthrs, args, 0, stream));
    });
  });

  return gpuSuccess;
}

template <typename DType, typename IdType>
gpuError_t BatchQKApplyRotaryInPlace(DType* __restrict__ q, DType* __restrict__ k,
                                     IdType* __restrict__ indptr, IdType* __restrict__ offsets,
                                     uint32_t batch_size, uint32_t num_qo_heads,
                                     uint32_t num_kv_heads, uint32_t rotary_dim, uint32_t head_dim,
                                     size_t q_stride_n, size_t q_stride_h, size_t k_stride_n,
                                     size_t k_stride_h, bool interleave, float rope_scale,
                                     float rope_theta, gpuStream_t stream = nullptr) {
  return BatchQKApplyRotary<DType, IdType>(
      q, k, q, k, indptr, offsets, batch_size, num_qo_heads, num_kv_heads, rotary_dim, head_dim,
      q_stride_n, q_stride_h, k_stride_n, k_stride_h, q_stride_n, q_stride_h, k_stride_n,
      k_stride_h, interleave, rope_scale, rope_theta, stream);
}

template <typename DType, typename IdType>
gpuError_t BatchQKApplyLlama31Rotary(
    DType* q, DType* k, DType* q_rope, DType* k_rope, IdType* __restrict__ indptr,
    IdType* __restrict__ offsets, uint32_t batch_size, uint32_t num_qo_heads, uint32_t num_kv_heads,
    uint32_t rotary_dim, uint32_t head_dim, size_t q_stride_n, size_t q_stride_h, size_t k_stride_n,
    size_t k_stride_h, size_t q_rope_stride_n, size_t q_rope_stride_h, size_t k_rope_stride_n,
    size_t k_rope_stride_h, bool interleave, float rope_scale, float rope_theta,
    float low_freq_factor, float high_freq_factor, float old_context_length,
    gpuStream_t stream = nullptr) {
  float rope_rcp_scale = 1.0f / rope_scale;
  float rope_rcp_theta = 1.0f / rope_theta;
  float smooth_a = old_context_length / (2 * M_PI * high_freq_factor - 2 * M_PI * low_freq_factor);
  float smooth_b = -1.0f / (high_freq_factor / low_freq_factor - 1.0f);

  DISPATCH_INTERLEAVE(interleave, INTERLEAVE, {
    DISPATCH_HEAD_DIM(head_dim, HEAD_DIM, {
      constexpr uint32_t vec_size = std::max(16 / sizeof(DType), HEAD_DIM / 32);
      constexpr uint32_t bdx = HEAD_DIM / vec_size;
      uint32_t num_threads = std::max(128U, bdx);
      uint32_t bdy = num_threads / bdx;
      dim3 nblks(batch_size * (num_qo_heads + num_kv_heads));
      dim3 nthrs(bdx, bdy);
      auto kernel = BatchQKApplyRotaryKernel<INTERLEAVE, HEAD_DIM, vec_size, bdx, DType, IdType>;
      void* args[] = {(void*)&q,
                      (void*)&k,
                      (void*)&q_rope,
                      (void*)&k_rope,
                      (void*)&indptr,
                      (void*)&offsets,
                      (void*)&batch_size,
                      (void*)&num_qo_heads,
                      (void*)&num_kv_heads,
                      (void*)&rotary_dim,
                      (void*)&q_stride_n,
                      (void*)&q_stride_h,
                      (void*)&k_stride_n,
                      (void*)&k_stride_h,
                      (void*)&q_rope_stride_n,
                      (void*)&q_rope_stride_h,
                      (void*)&k_rope_stride_n,
                      (void*)&k_rope_stride_h,
                      (void*)&smooth_a,
                      (void*)&smooth_b,
                      (void*)&rope_rcp_scale,
                      (void*)&rope_rcp_theta};
      FI_GPU_CALL(gpuLaunchKernel((void*)kernel, nblks, nthrs, args, 0, stream));
    });
  });

  return gpuSuccess;
}

template <typename DType, typename IdType>
gpuError_t BatchQKApplyLlama31RotaryPosIds(
    DType* q, DType* k, DType* q_rope, DType* k_rope, IdType* pos_ids, uint32_t nnz,
    uint32_t num_qo_heads, uint32_t num_kv_heads, uint32_t rotary_dim, uint32_t head_dim,
    size_t q_stride_n, size_t q_stride_h, size_t k_stride_n, size_t k_stride_h,
    size_t q_rope_stride_n, size_t q_rope_stride_h, size_t k_rope_stride_n, size_t k_rope_stride_h,
    bool interleave, float rope_scale, float rope_theta, float low_freq_factor,
    float high_freq_factor, float old_context_length, gpuStream_t stream = nullptr) {
  float rope_rcp_scale = 1.0f / rope_scale;
  float rope_rcp_theta = 1.0f / rope_theta;
  float smooth_a = old_context_length / (2 * M_PI * high_freq_factor - 2 * M_PI * low_freq_factor);
  float smooth_b = -1.0f / (high_freq_factor / low_freq_factor - 1.0f);

  DISPATCH_INTERLEAVE(interleave, INTERLEAVE, {
    DISPATCH_HEAD_DIM(head_dim, HEAD_DIM, {
      constexpr uint32_t vec_size = std::max(16 / sizeof(DType), HEAD_DIM / 32);
      constexpr uint32_t bdx = HEAD_DIM / vec_size;
      uint32_t num_threads = std::max(128U, bdx);
      uint32_t bdy = num_threads / bdx;
      dim3 nblks((nnz + bdy - 1) / bdy);
      dim3 nthrs(bdx, bdy);
      auto kernel =
          BatchQKApplyRotaryPosIdsKernel<INTERLEAVE, HEAD_DIM, vec_size, bdx, DType, IdType>;
      void* args[] = {(void*)&q,
                      (void*)&k,
                      (void*)&q_rope,
                      (void*)&k_rope,
                      (void*)&pos_ids,
                      (void*)&nnz,
                      (void*)&num_qo_heads,
                      (void*)&num_kv_heads,
                      (void*)&rotary_dim,
                      (void*)&q_stride_n,
                      (void*)&q_stride_h,
                      (void*)&k_stride_n,
                      (void*)&k_stride_h,
                      (void*)&q_rope_stride_n,
                      (void*)&q_rope_stride_h,
                      (void*)&k_rope_stride_n,
                      (void*)&k_rope_stride_h,
                      (void*)&smooth_a,
                      (void*)&smooth_b,
                      (void*)&rope_rcp_scale,
                      (void*)&rope_rcp_theta};
      FI_GPU_CALL(gpuLaunchKernel((void*)kernel, nblks, nthrs, args, 0, stream));
    });
  });

  return gpuSuccess;
}

}  // namespace flashinfer

#endif  // FLASHINFER_POS_ENC_CUH_<|MERGE_RESOLUTION|>--- conflicted
+++ resolved
@@ -40,24 +40,11 @@
   }
 }
 
-<<<<<<< HEAD
-__device__ __forceinline__ float get_alibi_slope(uint32_t head_idx,
-                                                 uint32_t num_heads)
-{
-    int n = (int)gpu_iface::math::ptx_exp2(
-        gpu_iface::math::ptx_log2(float(num_heads)));
-    return head_idx < n
-               ? gpu_iface::math::ptx_exp2(-8.f * float(head_idx + 1) /
-                                           float(n))
-               : gpu_iface::math::ptx_exp2(
-                     -4.f * float((head_idx + 1 - n) * 2 - 1) / float(n));
-=======
 __device__ __forceinline__ float get_alibi_slope(uint32_t head_idx, uint32_t num_heads) {
-  int n = gpu_iface::math::ptx_exp2((int)gpu_iface::math::ptx_log2(num_heads));
+  int n = (int)gpu_iface::math::ptx_exp2(gpu_iface::math::ptx_log2(float(num_heads)));
   return head_idx < n
-             ? gpu_iface::math::ptx_exp2(-8. * float(head_idx + 1) / float(n))
-             : gpu_iface::math::ptx_exp2(-4. * float((head_idx + 1 - n) * 2 - 1) / float(n));
->>>>>>> f3cdd137
+             ? gpu_iface::math::ptx_exp2(-8.f * float(head_idx + 1) / float(n))
+             : gpu_iface::math::ptx_exp2(-4.f * float((head_idx + 1 - n) * 2 - 1) / float(n));
 }
 
 /*!
