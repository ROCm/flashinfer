--- conflicted
+++ resolved
@@ -171,13 +171,9 @@
 class BatchPrefillHandler {
  public:
   void UpdatePageLockedBufferSize(size_t int_workspace_size_in_bytes) {
-<<<<<<< HEAD
-    hipFreeHost(page_locked_buffer_);
-=======
     if (page_locked_buffer_ != nullptr) {
       hipFreeHost(page_locked_buffer_);
     }
->>>>>>> d6b01575
     hipMallocHost(&page_locked_buffer_, int_workspace_size_in_bytes);
   }
 
@@ -205,15 +201,11 @@
       : enable_cuda_graph_(enable_cuda_graph), stream_(nullptr) {
     hipMallocHost(&page_locked_buffer_, 8 * 1024 * 1024);
   }
-<<<<<<< HEAD
-  ~BatchPrefillHandler() { hipFreeHost(page_locked_buffer_); }
-=======
   ~BatchPrefillHandler() {
     if (page_locked_buffer_ != nullptr) {
       (page_locked_buffer_);
     }
   }
->>>>>>> d6b01575
 
   PrefillPlanInfo GetPlanInfo() const { return plan_info_; }
 
@@ -280,11 +272,7 @@
   }
 
  protected:
-<<<<<<< HEAD
-  void* page_locked_buffer_;
-=======
   void* page_locked_buffer_{nullptr};
->>>>>>> d6b01575
   void* int_buffer_;
   void* float_buffer_;
   PrefillPlanInfo plan_info_;
